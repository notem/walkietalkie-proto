#!/usr/bin/python
# -*- coding: utf-8 -*-

import os
import sys
import logging

<<<<<<< HEAD
logging.basicConfig(filename='/home/brandon/py-obfsproxy/pyobfslog.txt', loglevel=logging.DEBUG)
=======
logging.basicConfig(filename='/home/blanu/py-obfsproxy/pyobfslog.txt'
                    , loglevel=logging.DEBUG)
>>>>>>> 6acaf225
logging.error('py-obfsproxy CLI loaded')
logging.error('argv: ' + str(sys.argv))

import argparse

sys.path.insert(0,
                os.path.realpath(os.path.join(os.path.dirname(__file__),
                '../../Dust/py')))
sys.path.insert(0,
                os.path.realpath(os.path.join(os.path.dirname(__file__),
                '../../pyptlib/src')))

from pyptlib.easy.util import checkClientMode

try:
  from obfsproxy.framework.managed.server import ManagedServer
  from obfsproxy.framework.managed.client import ManagedClient
except Exception as e:
  logging.error('Error loading framework: '+str(e))

protocols = ['dummy', 'rot13']

if __name__ == '__main__':
    parser = \
        argparse.ArgumentParser(description='* Available protocols: '
                                + ' '.join(protocols))
    parser.add_argument('--log-file', nargs=1, help='set logfile')
    parser.add_argument('--log-min-severity', nargs=1, default='notice'
                        , choices=['warn', 'notice', 'info', 'debug'],
                        help='set minimum logging severity (default: %(default)s)'
                        )
    parser.add_argument('--no-log', action='store_false', default=True,
                        help='disable logging')
    parser.add_argument('--no-safe-logging', action='store_false',
                        default=True,
                        help='disable safe (scrubbed address) logging')
    parser.add_argument('--managed', action='store_true',
                        default=False,
                        help='enabled managed mode, for use when called by tor'
                        )

#    parser.add_argument('--dest', nargs=1,
#                        help='set destination, enable client mode instead of server mode'
#                        )

#    parser.add_argument('obfsproxy_args')
#    parser.add_argument('protocol_name')
#    parser.add_argument('protocol_args')
#    parser.add_argument('protocol_options')
#    parser.add_argument('protocol_name')

    try:
        args = parser.parse_args()
    except Exception, e:
        logging.error('Exception parsing')
        logging.error(str(e))

    if args.log_file and len(args.log_file)>0:
      logging.error('file logging: '+str(args.log_file[0])+' '+str(os.path.exists(args.log_file[0])))
      logging.config.fileConfig(str(args.log_file[0]), disable_existing_loggers=False)
      logging.error('new logging in place')

    logging.error('py-obfsproxy CLI loaded')

    try:
        daemon = None
        if args.managed:
            if checkClientMode():
                logging.error('client')
                daemon = ManagedClient()
            else:
                logging.error('server')
                daemon = ManagedServer()
        else:
<<<<<<< HEAD
            logging.error('server')
            daemon = ManagedServer()
    else:
        logging.error('Unsupported mode. Only managed mode is available at the moment.'
                      )
=======
            logging.error('Unsupported mode. Only managed mode is available at the moment.')
    except:
      logging.exception('Exception launching daemon')

#        if dest:
#            daemon = ExternalClient()
#        else:
#            daemon = ExternalServer()
>>>>>>> 6acaf225
<|MERGE_RESOLUTION|>--- conflicted
+++ resolved
@@ -5,12 +5,7 @@
 import sys
 import logging
 
-<<<<<<< HEAD
 logging.basicConfig(filename='/home/brandon/py-obfsproxy/pyobfslog.txt', loglevel=logging.DEBUG)
-=======
-logging.basicConfig(filename='/home/blanu/py-obfsproxy/pyobfslog.txt'
-                    , loglevel=logging.DEBUG)
->>>>>>> 6acaf225
 logging.error('py-obfsproxy CLI loaded')
 logging.error('argv: ' + str(sys.argv))
 
@@ -85,19 +80,7 @@
                 logging.error('server')
                 daemon = ManagedServer()
         else:
-<<<<<<< HEAD
-            logging.error('server')
-            daemon = ManagedServer()
-    else:
-        logging.error('Unsupported mode. Only managed mode is available at the moment.'
+            logging.error('Unsupported mode. Only managed mode is available at the moment.'
                       )
-=======
-            logging.error('Unsupported mode. Only managed mode is available at the moment.')
     except:
-      logging.exception('Exception launching daemon')
-
-#        if dest:
-#            daemon = ExternalClient()
-#        else:
-#            daemon = ExternalServer()
->>>>>>> 6acaf225
+      logging.exception('Exception launching daemon')